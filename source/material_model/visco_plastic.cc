--- conflicted
+++ resolved
@@ -601,11 +601,6 @@
           out.specific_heat[i] = MaterialUtilities::average_value (volume_fractions, eos_outputs.specific_heat_capacities, MaterialUtilities::arithmetic);
           double thermal_diffusivity = 0.0;
 
-<<<<<<< HEAD
-
-          const std::vector<double> volume_fractions = MaterialUtilities::compute_volume_fractions(in.composition[i], volumetric_compositions);
-=======
->>>>>>> 9a6f9b25
           for (unsigned int j=0; j < volume_fractions.size(); ++j)
             thermal_diffusivity += volume_fractions[j] * thermal_diffusivities[j];
 
@@ -656,25 +651,9 @@
             }
 
           // Now compute changes in the compositional fields (i.e. the accumulated strain).
-          const std::vector<double> &composition = in.composition[i];
-          const double depth = this->get_geometry_model().depth(in.position[i]);
           for (unsigned int c=0; c<in.composition[i].size(); ++c)
-            {
-              double delta_C = 0.0;
-              switch (c)
-                {
-                  case 0:
-                    if (depth < reaction_depth) delta_C = -composition[0];
-                    break;
-                  case 1:
-                    if (depth < reaction_depth) delta_C = composition[0];
-                    break;
-                  default:
-                    delta_C = 0.0;
-                    break;
-                }
-              out.reaction_terms[i][c] = delta_C;
-            }
+            out.reaction_terms[i][c] = 0.0;
+
           // If strain weakening is used, overwrite the first reaction term,
           // which represents the second invariant of the (plastic) strain tensor.
           // If plastic strain is tracked (so not the total strain), only overwrite
@@ -1026,10 +1005,6 @@
                              "Using a pressure gradient of 32436 Pa/m, then a value of "
                              "0.3 $K/km$ = 0.0003 $K/m$ = 9.24e-09 $K/Pa$ gives an earth-like adiabat."
                              "Units: $K/Pa$");
-          prm.declare_entry ("Reaction depth", "0", Patterns::Double (0),
-                             "Above this depth the compositional fields react: "
-                             "The first field gets converted to the second field. "
-                             "Units: $m$.");
         }
         prm.leave_subsection();
       }
@@ -1063,7 +1038,6 @@
           min_visc = prm.get_double ("Minimum viscosity");
           max_visc = prm.get_double ("Maximum viscosity");
           ref_visc = prm.get_double ("Reference viscosity");
-          reaction_depth             = prm.get_double ("Reaction depth");
 
           thermal_diffusivities = Utilities::possibly_extend_from_1_to_N (Utilities::string_to_double(Utilities::split_string_list(prm.get("Thermal diffusivities"))),
                                                                           n_fields,
